#ifndef CAFFE2_OPERATORS_FIND_DUPLICATE_ELEMENTS_OP_H
#define CAFFE2_OPERATORS_FIND_DUPLICATE_ELEMENTS_OP_H

#include <unordered_map>
#include <vector>

#include "caffe2/core/context.h"
#include "caffe2/core/operator.h"
#include "caffe2/core/tensor.h"

namespace caffe2 {

template <class Context>
class FindDuplicateElementsOp final : public Operator<Context> {
 public:
  USE_OPERATOR_CONTEXT_FUNCTIONS;
  USE_SIMPLE_CTOR_DTOR(FindDuplicateElementsOp);
  USE_DISPATCH_HELPER;

  bool RunOnDevice() override {
    return DispatchHelper<TensorTypes<float, double, int, long, std::string>>::
        call(this, Input(0));
  }

  template <typename T>
  bool DoRunWithType() {
    const auto& data = Input(0);
    CAFFE_ENFORCE(data.dim() == 1, "data should be 1-D.");

    const auto* data_ptr = data.template data<T>();
    std::unordered_map<T, int64_t> dict;
    std::vector<int64_t> dupIndices;
    // i is the index of unique elements, j is the index of all elements
    for (int64_t i = 0, j = 0; j < data.sizes()[0]; ++i, ++j) {
      bool retVal = dict.insert({data_ptr[j], i}).second;
      if (!retVal) {
        --i;
        dupIndices.push_back(j);
      }
    }

<<<<<<< HEAD
    const auto dupSize = static_cast<int64_t>(dupIndices.size());

    auto* output = Output(0, {dupSize}, at::dtype<int64_t>());
=======
    const auto dupSize = dupIndices.size();
    auto* output = Output(0);
    output->Resize(dupSize);
>>>>>>> 3371cb80
    auto* out_ptr = output->template mutable_data<int64_t>();
    for (int64_t i = 0; i < dupSize; ++i) {
      out_ptr[i] = dupIndices[i];
    }

    return true;
  }
};

} // namespace caffe2

#endif // CAFFE2_OPERATORS_FIND_DUPLICATE_ELEMENTS_OP_H<|MERGE_RESOLUTION|>--- conflicted
+++ resolved
@@ -39,15 +39,9 @@
       }
     }
 
-<<<<<<< HEAD
-    const auto dupSize = static_cast<int64_t>(dupIndices.size());
-
-    auto* output = Output(0, {dupSize}, at::dtype<int64_t>());
-=======
     const auto dupSize = dupIndices.size();
     auto* output = Output(0);
     output->Resize(dupSize);
->>>>>>> 3371cb80
     auto* out_ptr = output->template mutable_data<int64_t>();
     for (int64_t i = 0; i < dupSize; ++i) {
       out_ptr[i] = dupIndices[i];
