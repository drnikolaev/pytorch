#include "caffe2/core/context_gpu.h"

#include "caffe2/core/common_gpu.h"
#include "caffe2/core/cudnn_wrappers.h"
#include "caffe2/operators/conv_op.h"
#include "caffe2/operators/conv_op_cache_cudnn.h"
#include "caffe2/operators/conv_pool_op_base.h"
#include "caffe2/operators/op_utils_cudnn.h"

namespace caffe2 {

class CudnnConvOpBase : public ConvPoolOpBase<CUDAContext> {
 public:
  CudnnConvOpBase(const OperatorDef& operator_def, Workspace* ws)
      : ConvPoolOpBase<CUDAContext>(operator_def, ws),
        cudnn_wrapper_(&context_),
        cudnn_ws_nbytes_limit_(OperatorBase::GetSingleArgument<size_t>(
            "ws_nbytes_limit",
            kCONV_CUDNN_WORKSPACE_LIMIT_BYTES)),
        exhaustive_search_(
            OperatorBase::GetSingleArgument<int>("exhaustive_search", 0)),
        deterministic_(
            OperatorBase::GetSingleArgument<int>("deterministic", 0)),
        cudnn_state_(OperatorBase::GetSingleArgument<int>("cudnn_state", 0)),
        force_algo_(OperatorBase::GetRepeatedArgument<int>("force_algo", vector<int>{-1,-1,-1})),
        enable_tensor_core_(OperatorBase::GetSingleArgument<bool>("enable_tensor_core", 1)) {
    CHECK(!deterministic_ || !exhaustive_search_);
    CAFFE_ENFORCE(group_ > 0);
    CAFFE_ENFORCE(!deterministic_ || !exhaustive_search_);
    for (int i = 0; i < kernel_.size(); ++i) {
      OPERATOR_NEEDS_FEATURE(
          pads_[i] == pads_[kernel_.size() + i],
          "The current padding scheme leads to unequal padding on the left "
          "and right, which is not supported by cudnn.");
    }
    // dilated convolution supported by some algorithms in cuDNN v6
#if !(CUDNN_VERSION_MIN(6,0,0))
    OPERATOR_NEEDS_FEATURE(
        dilation_h() == 1 && dilation_w() == 1,
        "The cudnn convolution does not support dilation yet.");
#endif
    // dilated grouped convolution supported in cuDNN v7.1
#if !(CUDNN_VERSION_MIN(7,1,0))
    if (group_ != 1) {
      for (int dim = 0; dim < kernel_.size(); ++dim) {
        OPERATOR_NEEDS_FEATURE(dilation_[dim] == 1,
        "When group is used, dilation should not be set at the same time.");
      }
    }
#endif

#if CUDNN_VERSION_MIN(7, 0, 0)
    // verify TensorCore math is supported
    enable_tensor_core_ &= TensorCoreAvailable();
#else
    enable_tensor_core_ = false;
#endif

    bool individual_force_algo = OperatorBase::HasArgument("force_algo_fwd") ||
                                 OperatorBase::HasArgument("force_algo_dgrad") ||
                                 OperatorBase::HasArgument("force_algo_wgrad");
    if (OperatorBase::HasArgument("force_algo")) {
      CAFFE_ENFORCE(!individual_force_algo,
                   "Cannot specify both force_algo and any of",
                   "force_algo_fwd, force_algo_dgrad, force_algo_wgrad");
    } else {
      force_algo_ = std::vector<int>{-1,-1,-1};
      force_algo_[ALGO_FWD] =
          OperatorBase::GetSingleArgument<int>("force_algo_fwd", -1);
      force_algo_[ALGO_DGRAD] =
          OperatorBase::GetSingleArgument<int>("force_algo_dgrad", -1);
      force_algo_[ALGO_WGRAD] =
          OperatorBase::GetSingleArgument<int>("force_algo_wgrad", -1);
    }

    CUDNN_ENFORCE(cudnnCreateTensorDescriptor(&bottom_desc_));
    CUDNN_ENFORCE(cudnnCreateFilterDescriptor(&filter_desc_));
    CUDNN_ENFORCE(cudnnCreateTensorDescriptor(&bias_desc_));
    CUDNN_ENFORCE(cudnnCreateTensorDescriptor(&top_desc_));
    CUDNN_ENFORCE(cudnnCreateTensorDescriptor(&top_desc_for_bias_));
    CUDNN_ENFORCE(cudnnCreateConvolutionDescriptor(&conv_desc_));
  }

  ~CudnnConvOpBase() {
    CUDNN_ENFORCE(cudnnDestroyTensorDescriptor(bottom_desc_));
    CUDNN_ENFORCE(cudnnDestroyFilterDescriptor(filter_desc_));
    CUDNN_ENFORCE(cudnnDestroyTensorDescriptor(bias_desc_));
    CUDNN_ENFORCE(cudnnDestroyTensorDescriptor(top_desc_));
    CUDNN_ENFORCE(cudnnDestroyTensorDescriptor(top_desc_for_bias_));
    CUDNN_ENFORCE(cudnnDestroyConvolutionDescriptor(conv_desc_));
  }

 protected:
  // A helper function to set up the tensor Nd desriptor, depending on the order
  // the group and the type given.
  template <typename T>
  void SetTensorNdDescriptorWithGroup(
      int size,
      cudnnTensorDescriptor_t tensorDesc,
      int N,
      int C,
      int H,
      int W,
      int D) {
#if CUDNN_VERSION_MIN(7, 0, 0)
    const int CC = C;
#else
    const int CC = C / group_;
#endif
    switch (order_) {
      case StorageOrder::NHWC:
        if (size == 4) {
          CUDNN_ENFORCE(cudnnSetTensor4dDescriptorEx(
              tensorDesc,
              cudnnTypeWrapper<T>::type,
              N,
              CC,
              H,
              W,
              H * W * C,
              1,
              W * C,
              C));
        } else {
          vector<int> dims = {N, H, W, D, CC};
          vector<int> strides = {H * W * D * CC, W * D * CC, D * CC, CC, 1};
          CUDNN_ENFORCE(cudnnSetTensorNdDescriptor(
              tensorDesc,
              cudnnTypeWrapper<T>::type,
              size > 3 ? size : 4,
              dims.data(),
              strides.data()));
        }
        break;
      case StorageOrder::NCHW:
        if (size == 4) {
          CUDNN_ENFORCE(cudnnSetTensor4dDescriptorEx(
              tensorDesc,
              cudnnTypeWrapper<T>::type,
              N,
              CC,
              H,
              W,
              C * H * W,
              H * W,
              W,
              1));
        } else {
          vector<int> dims = {N, CC, H, W, D};
          vector<int> strides = {CC * H * W * D, H * W * D, W * D, D, 1};
          CUDNN_ENFORCE(cudnnSetTensorNdDescriptor(
              tensorDesc,
              cudnnTypeWrapper<T>::type,
              size > 3 ? size : 4,
              dims.data(),
              strides.data()));
        }
        break;
      default:
        LOG(FATAL) << "Unknown storage order: " << order_;
    }
  }

  void DuplicateConvDesc(
      cudnnConvolutionDescriptor_t input,
      size_t kernelDims,
      size_t dilationDims,
      cudnnConvolutionDescriptor_t copy) {
    if (kernelDims == 1 || kernelDims == 2) {
      cudnnConvolutionMode_t mode;
      cudnnDataType_t dataType;
      int pad_height = 0;
      int pad_width = 0;
      int stride_height = 0;
      int stride_width = 0;
      int dilation_height = 0;
      int dilation_width = 0;

#if CUDNN_VERSION_MIN(6, 0, 0)
      CUDNN_ENFORCE(cudnnGetConvolution2dDescriptor(
          input,
          &pad_height,
          &pad_width,
          &stride_height,
          &stride_width,
          &dilation_height,
          &dilation_width,
          &mode,
          &dataType
          ));
#else
      CUDNN_ENFORCE(cudnnGetConvolution2dDescriptor(
          input,
          &pad_height,
          &pad_width,
          &stride_height,
          &stride_width,
          &dilation_height,
          &dilation_width,
          &mode
          ));
#endif

#if CUDNN_VERSION_MIN(6, 0, 0)
      CUDNN_ENFORCE(cudnnSetConvolution2dDescriptor(
          copy,
          pad_height,
          pad_width,
          stride_height,
          stride_width,
          dilation_height,
          dilation_width,
          mode,
          dataType
          ));
#else
      CUDNN_ENFORCE(cudnnSetConvolution2dDescriptor(
          copy,
          pad_height,
          pad_width,
          stride_height,
          stride_width,
          dilation_height,
          dilation_width,
          mode
          ));
#endif
    } else {
      cudnnConvolutionMode_t mode;
      cudnnDataType_t dataType;
      int arrayLength = 0;
      vector<int> ones(dilationDims, 1);
      CUDNN_ENFORCE(cudnnGetConvolutionNdDescriptor(
          input,
          kernel_.size(),
          &arrayLength,
          pads_.data(),
          stride_.data(),
          ones.data(),
          &mode,
          &dataType));

      CUDNN_ENFORCE(cudnnSetConvolutionNdDescriptor(
          copy,
          kernel_.size(),
          pads_.data(),
          stride_.data(),
          ones.data(),
          mode,
          dataType));
    }
  }

  template <typename T>
  cudnnDataType_t DetermineComputeTypeFromInput(const T& X) {
    const cudaDeviceProp& prop = GetDeviceProperty(0);
    cudnnDataType_t computeType = CUDNN_DATA_FLOAT;
    if (X.template IsType<at::Half>()) {
      if (float16_compute_ && prop.major >= 6) {
        VLOG(1) << "CUDNN Convolution: float16_compute specified and "
                << "supported, input data is Half - using Half "
                << "compute.";
        computeType = CUDNN_DATA_HALF;
      } else if (float16_compute_) {
        VLOG(1) << "CUDNN Convolution: float16_compute specified but"
                << "not supported, input data is Half - using float32 "
                << "compute.";
      } else {
        VLOG(1) << "CUDNN Convolution: float16_compute not specified but "
                << "input data is Half - using float32 compute.";
      }
    } else {
      VLOG(1) << "CUDNN Convolution: using float32 compute.";
    }
    return computeType;
  }

  void SetConvDescFromArguments() {
#if CUDNN_VERSION_MIN(6, 0, 0)
    if (kernel_.size() == 1 || kernel_.size() == 2) {
      CUDNN_ENFORCE(cudnnSetConvolution2dDescriptor(
          conv_desc_,
          pad_t(),
          kernel_.size() == 1 ? 0 : pad_l(),
          stride_h(),
          kernel_.size() == 1 ? 1 : stride_w(),
          dilation_h(),
          kernel_.size() == 1 ? 1 : dilation_w(),
          CUDNN_CROSS_CORRELATION,
          compute_type_));
    } else {
      CUDNN_ENFORCE(cudnnSetConvolutionNdDescriptor(
          conv_desc_,
          kernel_.size(),
          pads_.data(),
          stride_.data(),
          dilation_.data(),
          CUDNN_CROSS_CORRELATION,
          compute_type_));
    }
#else
    if (kernel_.size() == 2) {
      CUDNN_ENFORCE(cudnnSetConvolution2dDescriptor(
          conv_desc_,
          pad_t(),
          pad_l(),
          stride_h(),
          stride_w(),
          1,
          1,
          CUDNN_CROSS_CORRELATION));
    } else {
      vector<int> ones(dilation_.size(), 1);
      CUDNN_ENFORCE(cudnnSetConvolutionNdDescriptor(
          conv_desc_,
          kernel_.size(),
          pads_.data(),
          stride_.data(),
          ones.data(),
          CUDNN_CROSS_CORRELATION,
          compute_type_));
    }
#endif
  }

  void SetConvDescComputeType(
      cudnnConvolutionDescriptor_t conv_desc,
      cudnnDataType_t math) {
    if (kernel_.size() == 2) {
      cudnnConvolutionMode_t mode;
      cudnnDataType_t dataType;
      int pad_height = 0;
      int pad_width = 0;
      int stride_height = 0;
      int stride_width = 0;
      int dilation_height = 0;
      int dilation_width = 0;

#if CUDNN_VERSION_MIN(6, 0, 0)
      CUDNN_ENFORCE(cudnnGetConvolution2dDescriptor(
          conv_desc,
          &pad_height,
          &pad_width,
          &stride_height,
          &stride_width,
          &dilation_height,
          &dilation_width,
          &mode,
          &dataType
          ));
#else
      CUDNN_ENFORCE(cudnnGetConvolution2dDescriptor(
          conv_desc,
          &pad_height,
          &pad_width,
          &stride_height,
          &stride_width,
          &dilation_height,
          &dilation_width,
          &mode
          ));
#endif

#if CUDNN_VERSION_MIN(6, 0, 0)
      CUDNN_ENFORCE(cudnnSetConvolution2dDescriptor(
          conv_desc,
          pad_height,
          pad_width,
          stride_height,
          stride_width,
          dilation_height,
          dilation_width,
          mode,
          math
          ));
#else
      CUDNN_ENFORCE(cudnnSetConvolution2dDescriptor(
          conv_desc,
          pad_height,
          pad_width,
          stride_height,
          stride_width,
          dilation_height,
          dilation_width,
          mode
          ));
#endif
    } else {
      cudnnConvolutionMode_t mode;
      cudnnDataType_t dataType;
      int arrayLength = 0;
      vector<int> ones(dilation_.size(), 1);
      CUDNN_ENFORCE(cudnnGetConvolutionNdDescriptor(
          conv_desc,
          kernel_.size(),
          &arrayLength,
          pads_.data(),
          stride_.data(),
          ones.data(),
          &mode,
          &dataType));

      CUDNN_ENFORCE(cudnnSetConvolutionNdDescriptor(
          conv_desc,
          kernel_.size(),
          pads_.data(),
          stride_.data(),
          ones.data(),
          mode,
          math));
    }
  }

  vector<int64_t> cudnn_input_dims_;
  vector<int64_t> cudnn_filter_dims_;

  CuDNNWrapper cudnn_wrapper_;
  cudnnTensorDescriptor_t bottom_desc_;
  cudnnFilterDescriptor_t filter_desc_;
  cudnnTensorDescriptor_t bias_desc_;
  cudnnTensorDescriptor_t top_desc_;
  // top desc for bias add in case we do group convolution
  cudnnTensorDescriptor_t top_desc_for_bias_;
  cudnnConvolutionDescriptor_t conv_desc_;
  const size_t cudnn_ws_nbytes_limit_;
  size_t cudnn_ws_nbytes_;
  bool exhaustive_search_;
  bool deterministic_;
  size_t cudnn_state_;
  vector<int> force_algo_; // stored as FWD, dFILTER, dDATA
  bool enable_tensor_core_;
  cudnnDataType_t compute_type_;
};

class CudnnConvOp final : public CudnnConvOpBase {
 public:
  CudnnConvOp(const OperatorDef& operator_def, Workspace* ws)
      : CudnnConvOpBase(operator_def, ws) {}

  ~CudnnConvOp() {}

  template <typename T_X, typename T_W, typename T_B, typename T_Y>
  bool DoRunWithType();

  bool RunOnDevice() override;

 private:
  cudnnConvolutionFwdAlgo_t algo_;
  using ConvFwdAlgorithmWithCost = std::tuple<cudnnConvolutionFwdAlgo_t, float>;
  AlgorithmsCache<ConvFwdAlgorithmWithCost> algo_cache_;
  // Input: X, W, b
  // Output: Y
  INPUT_TAGS(INPUT, FILTER, BIAS);
};

class CudnnConvGradientOp final : public CudnnConvOpBase {
 public:
  CudnnConvGradientOp(const OperatorDef& operator_def, Workspace* ws)
      : CudnnConvOpBase(operator_def, ws),
        no_bias_(OperatorBase::GetSingleArgument<int>("no_bias", 0)) {
    CAFFE_ENFORCE(
        !(no_bias_ && OutputSize() == 3),
        "If bias is not present, you should not have 3 grad output.");

    CUDNN_ENFORCE(cudnnCreateConvolutionDescriptor(&bwd_data_conv_desc_));
    CUDNN_ENFORCE(cudnnCreateConvolutionDescriptor(&bwd_filter_conv_desc_));
  }

  ~CudnnConvGradientOp() {
    CUDNN_ENFORCE(cudnnDestroyConvolutionDescriptor(bwd_data_conv_desc_));
    CUDNN_ENFORCE(cudnnDestroyConvolutionDescriptor(bwd_filter_conv_desc_));
  }

  template <
      typename T_X,
      typename T_DY,
      typename T_W,
      typename T_B,
      typename T_DX,
      typename T_DW,
      typename T_DB>
  bool DoRunWithType();

  bool RunOnDevice() override;

 private:
  cudnnConvolutionDescriptor_t bwd_filter_conv_desc_;
  cudnnConvolutionDescriptor_t bwd_data_conv_desc_;
  cudnnConvolutionBwdFilterAlgo_t bwd_filter_algo_;
  cudnnConvolutionBwdDataAlgo_t bwd_data_algo_;
  using ConvBwdFilterAlgorithmWithCost =
      std::tuple<cudnnConvolutionBwdFilterAlgo_t, float>;
  using ConvBwdDataAlgorithmWithCost =
      std::tuple<cudnnConvolutionBwdDataAlgo_t, float>;
  AlgorithmsCache<ConvBwdFilterAlgorithmWithCost> filter_algo_cache_;
  AlgorithmsCache<ConvBwdDataAlgorithmWithCost> data_algo_cache_;
  bool no_bias_;
  // input: X, W, dY
  // output: dW, db, and optionally dX
  INPUT_TAGS(INPUT, FILTER, OUTPUT_GRAD);
  OUTPUT_TAGS(FILTER_GRAD, BIAS_OR_INPUT_GRAD, INPUT_GRAD);
};

////////////////////////////////////////////////////////////////////////////////
// Implementations
////////////////////////////////////////////////////////////////////////////////

static constexpr std::array<cudnnDataType_t, 2> kComputeTypesToTry = {
    CUDNN_DATA_FLOAT,
    CUDNN_DATA_HALF};
static constexpr std::array<const char*, 2> kComputePassNames = {
    "fp32 compute",
    "fp16 compute"};

template <typename T_X, typename T_W, typename T_B, typename T_Y>
bool CudnnConvOp::DoRunWithType() {
  auto& X = Input(INPUT);
  auto& filter = Input(FILTER);
  auto* Y = Output(0);

  // Figure out the output shape
  CAFFE_ENFORCE(X.ndim() >= 3 && X.ndim() <= 5);
  CAFFE_ENFORCE(filter.ndim() >= 3 && filter.ndim() <= 5);
  const int M = filter.dim32(0);
  ConvPoolOpBase<CUDAContext>::SetOutputSize(X, Y, M);
  int N = 0, C = 0, H = 0, W = 0, D = 0, H_out = 0, W_out = 0, D_out = 0;
  int group_offset_X = 0, group_offset_Y = 0;

  switch (order_) {
    case StorageOrder::NHWC:
      N = X.dim32(0);
      H = X.dim32(1);
      W = X.ndim() > 3 ? X.dim32(2) : 1;
      D = X.ndim() > 4 ? X.dim32(3) : 1;
      C = X.dim32(X.ndim() - 1);
      H_out = Y->dim32(1);
      W_out = Y->ndim() > 3 ? Y->dim32(2) : 1;
      D_out = Y->ndim() > 4 ? Y->dim32(3) : 1;
      for (int i = 0; i < kernel_.size(); ++i) {
        CAFFE_ENFORCE_EQ(filter.dim32(i + 1), kernel_[i]);
      }
      CAFFE_ENFORCE_EQ(filter.dim32(filter.ndim() - 1), C / group_);
      group_offset_X = C / group_;
      group_offset_Y = M / group_;
      break;
    case StorageOrder::NCHW:
      N = X.dim32(0);
      C = X.dim32(1);
      H = X.dim32(2);
      W = X.ndim() > 3 ? X.dim32(3) : 1;
      D = X.ndim() > 4 ? X.dim32(4) : 1;
      H_out = Y->dim32(2);
      W_out = Y->ndim() > 3 ? Y->dim32(3) : 1;
      D_out = Y->ndim() > 4 ? Y->dim32(4) : 1;
      CAFFE_ENFORCE_EQ(filter.dim32(1), C / group_);
      for (int i = 0; i < kernel_.size(); ++i) {
        CAFFE_ENFORCE_EQ(filter.dim32(i + 2), kernel_[i]);
      }
      group_offset_X = C / group_ * H * W * D;
      group_offset_Y = M / group_ * H_out * W_out * D_out;
      break;
    default:
      LOG(FATAL) << "Unknown storage order: " << order_;
  }

  CAFFE_ENFORCE(
      C % group_ == 0,
      "If you set group, the number of input channels should be divisible "
      "by group.");
  CAFFE_ENFORCE(
      M % group_ == 0,
      "If you set group, the number of output channels should be divisible "
      "by group.");

  int group_offset_filter = filter.size() / group_;

  // Set up the cudnn algorithms & workspace if necessary
  bool input_changed = (X.sizes() != cudnn_input_dims_);
  bool filter_changed = (filter.sizes() != cudnn_filter_dims_);
  if (input_changed || filter_changed) {
    VLOG(1) << "Changing the cudnn descriptor configurations.";
    if (input_changed) {
      cudnn_input_dims_ = X.sizes().vec();
      SetTensorNdDescriptorWithGroup<T_X>(
          X.ndim(), bottom_desc_, N, C, H, W, D);
    }
    if (filter_changed) {
<<<<<<< HEAD
      cudnn_filter_dims_ = filter.dims().vec();
      if (kernel_.size() == 1 || kernel_.size() == 2) {
=======
      cudnn_filter_dims_ = filter.sizes().vec();
      if (kernel_.size() == 2) {
>>>>>>> 6995b84d
#if CUDNN_VERSION_MIN(7, 0, 0)
        const int MM = M;
#else
        const int MM = M / group_;
#endif
        CUDNN_ENFORCE(cudnnSetFilter4dDescriptor(
            filter_desc_,
            cudnnTypeWrapper<T_W>::type,
            GetCudnnTensorFormat(order_),
            MM,
            C / group_,
            kernel_h(),
            kernel_.size() == 1 ? 1 : kernel_w()));
      } else {
        vector<int> dims(filter.sizes().begin(), filter.sizes().end());
#if !CUDNN_VERSION_MIN(7, 0, 0)
        // We only need to divide dims by group_ when CUDNN version < 7.0
        // see CUDA group convolution doc: https://fburl.com/dgj6dvpd
        order_ == StorageOrder::NCHW ? dims[1] /= group_
                                     : dims[filter.ndim() - 1] /= group_;
#endif
        CUDNN_ENFORCE(cudnnSetFilterNdDescriptor(
            filter_desc_,
            cudnnTypeWrapper<T_W>::type,
            GetCudnnTensorFormat(order_),
            dims.size(),
            dims.data()));
      }
      if (InputSize() == 3) {
        if (kernel_.size() == 1 || kernel_.size() == 2) {
          CUDNN_ENFORCE(cudnnSetTensor4dDescriptor(
              bias_desc_,
              GetCudnnTensorFormat(order_),
              cudnnTypeWrapper<T_B>::type,
              1,
              M,
              1,
              1));
        } else {
          std::vector<int> bias_dims(X.ndim(), 1);
          bias_dims[1] = M;
          std::vector<int> strides = {M, 1, 1, 1, 1, 1};
          CUDNN_ENFORCE(cudnnSetTensorNdDescriptor(
              bias_desc_,
              cudnnTypeWrapper<T_B>::type,
              X.ndim() > 3 ? X.ndim() : 4,
              bias_dims.data(),
              strides.data()));
        }
      }
    }
    // Set the output
    SetTensorNdDescriptorWithGroup<T_Y>(
        X.ndim(), top_desc_, N, M, H_out, W_out, D_out);
    // Set the output with descriptor useful for bias addition in one run.
    if (kernel_.size() == 1 || kernel_.size() == 2) {
      CUDNN_ENFORCE(cudnnSetTensor4dDescriptor(
          top_desc_for_bias_,
          GetCudnnTensorFormat(order_),
          cudnnTypeWrapper<T_B>::type,
          N,
          M,
          H_out,
          W_out));
    } else {
      vector<int> dims = {N, M, H_out, W_out, D_out};
      vector<int> strides = {M * H_out * W_out * D_out,
                             H_out * W_out * D_out,
                             W_out * D_out,
                             D_out,
                             1};
      CUDNN_ENFORCE(cudnnSetTensorNdDescriptor(
          top_desc_for_bias_,
          cudnnTypeWrapper<T_B>::type,
          X.ndim() > 3 ? X.ndim() : 4,
          dims.data(),
          strides.data()));
    }

    compute_type_ = DetermineComputeTypeFromInput(X);
    SetConvDescFromArguments();

#if CUDNN_VERSION_MIN(7, 0, 0)
    if (enable_tensor_core_) {
      CUDNN_ENFORCE(
          cudnnSetConvolutionMathType(conv_desc_, CUDNN_TENSOR_OP_MATH));
    }

    // enable cuDNN conv groups
    CUDNN_CHECK(cudnnSetConvolutionGroupCount(conv_desc_, group_));
#endif

    if (force_algo_[ALGO_FWD] >= 0) {
      algo_ = (cudnnConvolutionFwdAlgo_t)force_algo_[ALGO_FWD];
    } else if (deterministic_) {
      algo_ = CUDNN_CONVOLUTION_FWD_ALGO_IMPLICIT_PRECOMP_GEMM;
    } else if (exhaustive_search_) {
      // Even when FP16 compute is supported and requested, try FP32
      // because it may be faster. However, if FP32 compute is specified,
      // FP16 is not a suitable alternative - early out from the loop.
      std::array<ConvFwdAlgorithmWithCost, 2> algosToCompare;
      for (int i = 0; i < 2; i++) {
        SetConvDescComputeType(conv_desc_, kComputeTypesToTry[i]);

        algosToCompare[i] = algo_cache_.getAlgorithm(
            X.sizes(), filter.sizes(), kComputeTypesToTry[i], [&]() {
              VLOG(1) << "CUDNN Convolution fwd: doing exhaustive "
                      << "search for " << kComputePassNames[i];
              // When we do an exhaustive search, we will ignore the workspace
              // size limit and simply go for the fastest algorithm. If you
              // happen to run out of memory later, you will be on your own...
              int returned_algo_count;
              std::array<cudnnConvolutionFwdAlgoPerf_t, kNUM_CUDNN_FWD_ALGS>
                  fwd_perf_stat;

              // no need to clean up workspace,
              cudnn_wrapper_.with_cudnn_state(
                  cudnn_state_, [&](CuDNNState* state) {
                    // Actually run the search.
                    CUDNN_ENFORCE(cudnnFindConvolutionForwardAlgorithmEx(
                        state->cudnn_handle(),
                        bottom_desc_,
                        X.template data<T_X>(),
                        filter_desc_,
                        filter.template data<T_W>(),
                        conv_desc_,
                        top_desc_,
                        Y->template mutable_data<T_Y>(),
                        kNUM_CUDNN_FWD_ALGS,
                        &returned_algo_count,
                        fwd_perf_stat.data(),
                        state->workspace().get(cudnn_ws_nbytes_limit_),
                        cudnn_ws_nbytes_limit_));
                  });
              LogCuDNNPerfStats(fwd_perf_stat, returned_algo_count);
              float algo_time = fwd_perf_stat[0].status == CUDNN_STATUS_SUCCESS
                  ? fwd_perf_stat[0].time
                  : 1e10;
              return ConvFwdAlgorithmWithCost(fwd_perf_stat[0].algo, algo_time);
            });

        // When set to fp32 compute, don't try fp16
        if (compute_type_ == CUDNN_DATA_FLOAT) {
          break;
        }
      }

      if (compute_type_ == CUDNN_DATA_FLOAT) {
        // For FP32 compute, just use the best FP32 algorithm
        algo_ = std::get<0>(algosToCompare[0]);
      } else {
        // For FP16 compute, choose algo with fastest execution
        int bestAlgoIndex =
            (std::get<1>(algosToCompare[0]) < std::get<1>(algosToCompare[1]))
            ? 0
            : 1;
        algo_ = std::get<0>(algosToCompare[bestAlgoIndex]);
        SetConvDescComputeType(conv_desc_, kComputeTypesToTry[bestAlgoIndex]);
      }
    } else {
      // Get the convolution algorithm based on the workspace limit.
      CUDNN_ENFORCE(cudnnGetConvolutionForwardAlgorithm(
          cudnn_wrapper_.inline_cudnn_handle(),
          bottom_desc_,
          filter_desc_,
          conv_desc_,
          top_desc_,
          CUDNN_CONVOLUTION_FWD_SPECIFY_WORKSPACE_LIMIT,
          cudnn_ws_nbytes_limit_,
          &algo_));
    }
    CUDNN_ENFORCE(cudnnGetConvolutionForwardWorkspaceSize(
        cudnn_wrapper_.inline_cudnn_handle(),
        bottom_desc_,
        filter_desc_,
        conv_desc_,
        top_desc_,
        algo_,
        &cudnn_ws_nbytes_));
    VLOG(1) << "CuDNN algorithm: " << algo_;
    VLOG(1) << "CuDNN workspace size: " << cudnn_ws_nbytes_;
  }

  // Now, actually run the computation.
  // Run directly through cuDNN if possible
#if CUDNN_VERSION_MIN(7,0,0)
  cudnn_wrapper_.with_cudnn_state(cudnn_state_, [&](CuDNNState* state) {
    CUDNN_ENFORCE(cudnnConvolutionForward(
        state->cudnn_handle(),
        cudnnTypeWrapper<T_X>::kOne(),
        bottom_desc_,
        X.template data<T_X>(),
        filter_desc_,
        filter.template data<T_W>(),
        conv_desc_,
        algo_,
        state->workspace().get(cudnn_ws_nbytes_),
        cudnn_ws_nbytes_,
        cudnnTypeWrapper<T_Y>::kZero(),
        top_desc_,
        Y->template mutable_data<T_Y>()));
  });
#else
  // otherwise manually run through groups
  for (int i = 0; i < group_; ++i) {
    cudnn_wrapper_.with_cudnn_state(cudnn_state_, [&](CuDNNState* state) {
      CUDNN_ENFORCE(cudnnConvolutionForward(
          state->cudnn_handle(),
          cudnnTypeWrapper<T_X>::kOne(),
          bottom_desc_,
          X.template data<T_X>() + i * group_offset_X,
          filter_desc_,
          filter.template data<T_W>() + i * group_offset_filter,
          conv_desc_,
          algo_,
          state->workspace().get(cudnn_ws_nbytes_),
          cudnn_ws_nbytes_,
          cudnnTypeWrapper<T_Y>::kZero(),
          top_desc_,
          Y->template mutable_data<T_Y>() + i * group_offset_Y));
    });
  }
#endif
  // Bias
  if (InputSize() == 3) {
    auto& bias = Input(BIAS);

    CAFFE_ENFORCE_EQ(bias.ndim(), 1);
    CAFFE_ENFORCE_EQ(bias.dim32(0), M);

    CUDNN_ENFORCE(cudnnAddTensor(
        cudnn_wrapper_.inline_cudnn_handle(),
        cudnnTypeWrapper<T_B>::kOne(),
        bias_desc_,
        bias.template data<T_B>(),
        cudnnTypeWrapper<T_Y>::kOne(),
        top_desc_for_bias_,
        Y->template mutable_data<T_Y>()));
  }
  // Done.
  return true;
}

bool CudnnConvOp::RunOnDevice() {
  if (Input(0).IsType<float>()) {
    return DoRunWithType<
        float, // X
        float, // W
        float, // B
        float>(); // Y
  } else if (Input(0).IsType<at::Half>()) {
    return DoRunWithType<
        at::Half, // X
        at::Half, // W
        at::Half, // B
        at::Half>(); // Y
  } else {
    LOG(FATAL) << "Only float (32bit) and Half are supported by "
               << "cudnn convolution, but input " << debug_def().input(0)
               << " has [" << Input(0).meta().name() << "]";
  }
  return true;
}

template <
    typename T_X,
    typename T_DY,
    typename T_W,
    typename T_B,
    typename T_DX,
    typename T_DW,
    typename T_DB>
bool CudnnConvGradientOp::DoRunWithType() {
  auto& X = Input(INPUT);
  auto& filter = Input(FILTER);
  auto& dY = Input(OUTPUT_GRAD);
  auto* dfilter = Output(FILTER_GRAD);

  CAFFE_ENFORCE(X.ndim() >= 3 && X.ndim() <= 5);
  CAFFE_ENFORCE(filter.ndim() >= 3 && filter.ndim() <= 5);

  const int M = filter.dim32(0);
  int N = 0, C = 0, H = 0, W = 0, D = 0, H_out = 0, W_out = 0, D_out = 0;
  int group_offset_X = 0, group_offset_Y = 0;

  switch (order_) {
    case StorageOrder::NHWC:
      N = X.dim32(0);
      H = X.dim32(1);
      W = X.ndim() > 3 ? X.dim32(2) : 1;
      D = X.ndim() > 4 ? X.dim32(3) : 1;
      C = X.dim32(X.ndim() - 1);
      H_out = dY.dim32(1);
      W_out = dY.ndim() > 3 ? dY.dim32(2) : 1;
      D_out = dY.ndim() > 4 ? dY.dim32(3) : 1;
      for (int i = 0; i < kernel_.size(); ++i) {
        CAFFE_ENFORCE_EQ(filter.dim32(i + 1), kernel_[i]);
      }
      CAFFE_ENFORCE_EQ(filter.dim32(filter.ndim() - 1), C / group_);
      group_offset_X = C / group_;
      group_offset_Y = M / group_;
      break;
    case StorageOrder::NCHW:
      N = X.dim32(0);
      C = X.dim32(1);
      H = X.dim32(2);
      W = X.ndim() > 3 ? X.dim32(3) : 1;
      D = X.ndim() > 4 ? X.dim32(4) : 1;
      H_out = dY.dim32(2);
      W_out = dY.ndim() > 3 ? dY.dim32(3) : 1;
      D_out = dY.ndim() > 4 ? dY.dim32(4) : 1;
      CAFFE_ENFORCE_EQ(filter.dim32(1), C / group_);
      for (int i = 0; i < kernel_.size(); ++i) {
        CAFFE_ENFORCE_EQ(filter.dim32(i + 2), kernel_[i]);
      }
      group_offset_X = C / group_ * H * W * D;
      group_offset_Y = M / group_ * H_out * W_out * D_out;
      break;
    default:
      LOG(FATAL) << "Unknown storage order: " << order_;
  }

  CAFFE_ENFORCE(
      C % group_ == 0,
      "If you set group, the number of input channels should be divisible "
      "by group.");
  CAFFE_ENFORCE(
      M % group_ == 0,
      "If you set group, the number of output channels should be divisible "
      "by group.");

  int group_offset_filter = filter.size() / group_;
  if (kernel_.size() == 1) {
    ConvPoolOpBase<CUDAContext>::ComputePads({H});
  } else if (kernel_.size() == 2) {
    ConvPoolOpBase<CUDAContext>::ComputePads({H, W});
  } else if (kernel_.size() == 3) {
    ConvPoolOpBase<CUDAContext>::ComputePads({H, W, D});
  } else {
    CAFFE_THROW("Unsupported kernel size:", kernel_.size());
  }
  dfilter->ResizeLike(filter);

  // Set up the cudnn algorithms & workspace if necessary
  bool input_changed = (X.sizes() != cudnn_input_dims_);
  bool filter_changed = (filter.sizes() != cudnn_filter_dims_);
  if (input_changed || filter_changed) {
    VLOG(1) << "Changing the cudnn descriptor configurations.";
    if (input_changed) {
      cudnn_input_dims_ = X.sizes().vec();
      SetTensorNdDescriptorWithGroup<T_X>(
          X.ndim(), bottom_desc_, N, C, H, W, D);
    }
    if (filter_changed) {
<<<<<<< HEAD
      cudnn_filter_dims_ = filter.dims().vec();
      if (kernel_.size() == 1 || kernel_.size() == 2) {
=======
      cudnn_filter_dims_ = filter.sizes().vec();
      if (kernel_.size() == 2) {
>>>>>>> 6995b84d
#if CUDNN_VERSION_MIN(7, 0, 0)
        const int MM = M;
#else
        const int MM = M / group_;
#endif
        CUDNN_ENFORCE(cudnnSetFilter4dDescriptor(
            filter_desc_,
            cudnnTypeWrapper<T_W>::type,
            GetCudnnTensorFormat(order_),
            MM,
            C / group_,
            kernel_h(),
            kernel_.size() == 1 ? 1 : kernel_w()));
      } else {
        vector<int> dims(filter.sizes().begin(), filter.sizes().end());
#if !CUDNN_VERSION_MIN(7, 0, 0)
        // We only need to divide dims by group_ when CUDNN version < 7.0
        // see CUDA group convolution doc: https://fburl.com/dgj6dvpd
        order_ == StorageOrder::NCHW ? dims[1] /= group_
                                     : dims[filter.ndim() - 1] /= group_;
#endif

        CUDNN_ENFORCE(cudnnSetFilterNdDescriptor(
            filter_desc_,
            cudnnTypeWrapper<T_W>::type,
            GetCudnnTensorFormat(order_),
            dims.size(),
            dims.data()));
      }
      if (!no_bias_) {
        if (kernel_.size() == 1 || kernel_.size() == 2) {
          CUDNN_ENFORCE(cudnnSetTensor4dDescriptor(
              bias_desc_,
              GetCudnnTensorFormat(order_),
              cudnnTypeWrapper<T_B>::type,
              1,
              M,
              1,
              1));
        } else {
          std::vector<int> bias_dims(X.ndim(), 1);
          bias_dims[1] = M;
          std::vector<int> strides = {M, 1, 1, 1, 1, 1};
          CUDNN_ENFORCE(cudnnSetTensorNdDescriptor(
              bias_desc_,
              cudnnTypeWrapper<T_B>::type,
              X.ndim() > 3 ? X.ndim() : 4,
              bias_dims.data(),
              strides.data()));
        }
      }
    }
    // Set the output
    SetTensorNdDescriptorWithGroup<T_DX>(
        X.ndim(), top_desc_, N, M, H_out, W_out, D_out);
    // Set the output with descriptor useful for bias addition in one run.
    if (kernel_.size() == 1 || kernel_.size() == 2) {
      CUDNN_ENFORCE(cudnnSetTensor4dDescriptor(
          top_desc_for_bias_,
          GetCudnnTensorFormat(order_),
          cudnnTypeWrapper<T_B>::type,
          N,
          M,
          H_out,
          W_out));
    } else {
      vector<int> dims = {N, M, H_out, W_out, D_out};
      vector<int> strides = {M * H_out * W_out * D_out,
                             H_out * W_out * D_out,
                             W_out * D_out,
                             D_out,
                             1};
      CUDNN_ENFORCE(cudnnSetTensorNdDescriptor(
          top_desc_for_bias_,
          cudnnTypeWrapper<T_B>::type,
          X.ndim() > 3 ? X.ndim() : 4,
          dims.data(),
          strides.data()));
    }

    compute_type_ = DetermineComputeTypeFromInput(X);
    SetConvDescFromArguments();

    DuplicateConvDesc(
        conv_desc_, kernel_.size(), dilation_.size(), bwd_filter_conv_desc_);
    DuplicateConvDesc(
        conv_desc_, kernel_.size(), dilation_.size(), bwd_data_conv_desc_);

#if CUDNN_VERSION_MIN(7, 0, 0)
    if (enable_tensor_core_) {
      CUDNN_ENFORCE(cudnnSetConvolutionMathType(
          bwd_filter_conv_desc_, CUDNN_TENSOR_OP_MATH));
      CUDNN_ENFORCE(cudnnSetConvolutionMathType(
          bwd_data_conv_desc_, CUDNN_TENSOR_OP_MATH));
    }

    // set cuDNN groups if appropriate
    CUDNN_CHECK(cudnnSetConvolutionGroupCount(bwd_filter_conv_desc_, group_));
    CUDNN_CHECK(cudnnSetConvolutionGroupCount(bwd_data_conv_desc_, group_));
#endif

    // Choose dW algorithm
    if (force_algo_[ALGO_WGRAD] >= 0) {
      bwd_filter_algo_ =
          (cudnnConvolutionBwdFilterAlgo_t)force_algo_[ALGO_WGRAD];
    } else if (deterministic_) {
      bwd_filter_algo_ = CUDNN_CONVOLUTION_BWD_FILTER_ALGO_1;
    } else if (exhaustive_search_) {
      // Even when FP16 compute is supported and requested, try FP32
      // because it may be faster. However, if FP32 compute is specified,
      // FP16 is not a suitable alternative - early out from the loop.
      std::array<ConvBwdFilterAlgorithmWithCost, 2> algosToCompare;
      for (int i = 0; i < 2; i++) {
        SetConvDescComputeType(bwd_filter_conv_desc_, kComputeTypesToTry[i]);

        algosToCompare[i] = filter_algo_cache_.getAlgorithm(
            X.sizes(), filter.sizes(), kComputeTypesToTry[i], [&]() {
              VLOG(1) << "CUDNN Convolution bwd: doing filter exhaustive"
                      << "search for " << kComputePassNames[i];
              // When we do an exhaustive search, we will ignore the workspace
              // size limit and simply go for the fastest algorithm. If you
              // happen to run out of memory later, you will be on your own...
              int returned_algo_count;
              // We clean up the current workspace memory so that the forward
              // algorithm is free to allocate memory.
              // Actually run the search.
              std::array<
                  cudnnConvolutionBwdFilterAlgoPerf_t,
                  kNUM_CUDNN_BWD_FILTER_ALGS>
                  filter_perf_stat;

              cudnn_wrapper_.with_cudnn_state(
                  cudnn_state_, [&](CuDNNState* state) {
                    CUDNN_ENFORCE(cudnnFindConvolutionBackwardFilterAlgorithmEx(
                        state->cudnn_handle(),
                        bottom_desc_,
                        X.template data<T_X>(),
                        top_desc_,
                        dY.template data<T_DY>(),
                        bwd_filter_conv_desc_,
                        filter_desc_,
                        dfilter->template mutable_data<T_DW>(),
                        kNUM_CUDNN_BWD_FILTER_ALGS,
                        &returned_algo_count,
                        filter_perf_stat.data(),
                        state->workspace().get(cudnn_ws_nbytes_limit_),
                        cudnn_ws_nbytes_limit_));
                  });
              LogCuDNNPerfStats(filter_perf_stat, returned_algo_count);
              float algo_time =
                  filter_perf_stat[0].status == CUDNN_STATUS_SUCCESS
                  ? filter_perf_stat[0].time
                  : 1e10;
              return ConvBwdFilterAlgorithmWithCost(
                  filter_perf_stat[0].algo, algo_time);
            });

        // When set to fp32 compute, don't try fp16
        if (compute_type_ == CUDNN_DATA_FLOAT) {
          break;
        }
      }

      if (compute_type_ == CUDNN_DATA_FLOAT) {
        // For FP32 compute, just use the best FP32 algorithm
        bwd_filter_algo_ = std::get<0>(algosToCompare[0]);
      } else {
        // For FP16 compute, choose algo with fastest execution
        int bestAlgoIndex =
            (std::get<1>(algosToCompare[0]) < std::get<1>(algosToCompare[1]))
            ? 0
            : 1;
        bwd_filter_algo_ = std::get<0>(algosToCompare[bestAlgoIndex]);
        SetConvDescComputeType(
            bwd_filter_conv_desc_, kComputeTypesToTry[bestAlgoIndex]);
      }
    } else {
      // choose backward algorithm for filter
      CUDNN_ENFORCE(cudnnGetConvolutionBackwardFilterAlgorithm(
          cudnn_wrapper_.inline_cudnn_handle(),
          bottom_desc_,
          top_desc_,
          bwd_filter_conv_desc_,
          filter_desc_,
          CUDNN_CONVOLUTION_BWD_FILTER_SPECIFY_WORKSPACE_LIMIT,
          cudnn_ws_nbytes_limit_,
          &bwd_filter_algo_));
    }
    // Pick dX algo if needed
    if (OutputSize() == 3 || (no_bias_ && (OutputSize() == 2))) {
      if (force_algo_[ALGO_DGRAD] >= 0) {
        bwd_data_algo_ = (cudnnConvolutionBwdDataAlgo_t)force_algo_[ALGO_DGRAD];
      } else if (deterministic_) {
        bwd_data_algo_ = CUDNN_CONVOLUTION_BWD_DATA_ALGO_1;
      } else if (exhaustive_search_) {
        // Even when FP16 compute is supported and requested, try FP32
        // because it may be faster. However, if FP32 compute is specified,
        // FP16 is not a suitable alternative - early out from the loop.
        std::array<ConvBwdDataAlgorithmWithCost, 2> algosToCompare;
        for (int i = 0; i < 2; i++) {
          SetConvDescComputeType(bwd_data_conv_desc_, kComputeTypesToTry[i]);

          algosToCompare[i] = data_algo_cache_.getAlgorithm(
              X.sizes(), filter.sizes(), kComputeTypesToTry[i], [&]() {
                VLOG(1) << "CUDNN Convolution bwd: doing data exhaustive"
                        << "search for " << kComputePassNames[i];
                int returned_algo_count;

                std::array<
                    cudnnConvolutionBwdDataAlgoPerf_t,
                    kNUM_CUDNN_BWD_DATA_ALGS>
                    data_perf_stat;
                cudnn_wrapper_.with_cudnn_state(
                    cudnn_state_, [&](CuDNNState* state) {
                      auto* dX =
                          Output(no_bias_ ? BIAS_OR_INPUT_GRAD : INPUT_GRAD);
                      dX->ResizeLike(X);
                      const T_W* filter_data = filter.template data<T_W>();
                      const T_DY* dYdata = dY.template data<T_DY>();
                      T_DX* dXdata = dX->template mutable_data<T_DX>();
                      CUDNN_ENFORCE(cudnnFindConvolutionBackwardDataAlgorithmEx(
                          state->cudnn_handle(),
                          filter_desc_,
                          filter_data,
                          top_desc_,
                          dYdata,
                          bwd_data_conv_desc_,
                          bottom_desc_,
                          dXdata,
                          kNUM_CUDNN_BWD_DATA_ALGS,
                          &returned_algo_count,
                          data_perf_stat.data(),
                          state->workspace().get(cudnn_ws_nbytes_limit_),
                          cudnn_ws_nbytes_limit_));
                    });

                LogCuDNNPerfStats(data_perf_stat, returned_algo_count);
                float algo_time =
                    data_perf_stat[0].status == CUDNN_STATUS_SUCCESS
                    ? data_perf_stat[0].time
                    : 1e10;
                return ConvBwdDataAlgorithmWithCost(
                    data_perf_stat[0].algo, algo_time);
              });

          // When set to fp32 compute, don't try fp16
          if (compute_type_ == CUDNN_DATA_FLOAT) {
            break;
          }
        }

        if (compute_type_ == CUDNN_DATA_FLOAT) {
          // For FP32 compute, just use the best FP32 algorithm
          bwd_data_algo_ = std::get<0>(algosToCompare[0]);
        } else {
          // For FP16 compute, choose algo with fastest execution
          int bestAlgoIndex =
              (std::get<1>(algosToCompare[0]) < std::get<1>(algosToCompare[1]))
              ? 0
              : 1;
          bwd_data_algo_ = std::get<0>(algosToCompare[bestAlgoIndex]);
          SetConvDescComputeType(
              bwd_data_conv_desc_, kComputeTypesToTry[bestAlgoIndex]);
        }
      } else {
        CUDNN_ENFORCE(cudnnGetConvolutionBackwardDataAlgorithm(
            cudnn_wrapper_.inline_cudnn_handle(),
            filter_desc_,
            top_desc_,
            bwd_data_conv_desc_,
            bottom_desc_,
            CUDNN_CONVOLUTION_BWD_DATA_SPECIFY_WORKSPACE_LIMIT,
            cudnn_ws_nbytes_limit_,
            &bwd_data_algo_));
      }
    }

    // get workspace size for backwards filter algorithm
    size_t bwd_filter_ws_size, bwd_data_ws_size;

    CUDNN_ENFORCE(cudnnGetConvolutionBackwardFilterWorkspaceSize(
        cudnn_wrapper_.inline_cudnn_handle(),
        bottom_desc_,
        top_desc_,
        bwd_filter_conv_desc_,
        filter_desc_,
        bwd_filter_algo_,
        &bwd_filter_ws_size));
    if (OutputSize() == 3 || (no_bias_ && (OutputSize() == 2))) {
      // get workspace size for backwards data algorithm
      CUDNN_ENFORCE(cudnnGetConvolutionBackwardDataWorkspaceSize(
          cudnn_wrapper_.inline_cudnn_handle(),
          filter_desc_,
          top_desc_,
          bwd_data_conv_desc_,
          bottom_desc_,
          bwd_data_algo_,
          &bwd_data_ws_size));
    } else {
      bwd_data_ws_size = 0;
    }
    cudnn_ws_nbytes_ = std::max(bwd_filter_ws_size, bwd_data_ws_size);

    VLOG(1) << "CuDNN bwd data & filter algorithm: " << bwd_data_algo_ << ", "
            << bwd_filter_algo_;
    VLOG(1) << "CuDNN workspace size: " << cudnn_ws_nbytes_;
  }

  // Now, actually run the computation.
  if (!no_bias_) {
    auto* dbias = Output(BIAS_OR_INPUT_GRAD);
    dbias->Resize(M);
    CUDNN_ENFORCE(cudnnConvolutionBackwardBias(
        cudnn_wrapper_.inline_cudnn_handle(),
        cudnnTypeWrapper<T_DY>::kOne(),
        top_desc_for_bias_,
        dY.template data<T_DY>(),
        cudnnTypeWrapper<T_DB>::kZero(),
        bias_desc_,
        dbias->template mutable_data<T_DB>()));
  }

#if CUDNN_VERSION_MIN(7, 0, 0)
  cudnn_wrapper_.with_cudnn_state(cudnn_state_, [&](CuDNNState* state) {
    CUDNN_ENFORCE(cudnnConvolutionBackwardFilter(
        state->cudnn_handle(),
        cudnnTypeWrapper<T_X>::kOne(),
        bottom_desc_,
        X.template data<T_X>(),
        top_desc_,
        dY.template data<T_DY>(),
        bwd_filter_conv_desc_,
        bwd_filter_algo_,
        state->workspace().get(cudnn_ws_nbytes_),
        cudnn_ws_nbytes_,
        cudnnTypeWrapper<T_DW>::kZero(),
        filter_desc_,
        dfilter->template mutable_data<T_DW>()));
    if (OutputSize() == 3 || (no_bias_ && (OutputSize() == 2))) {
      // Compute the gradient w.r.t. the input.
      auto* dX = Output(no_bias_ ? BIAS_OR_INPUT_GRAD : INPUT_GRAD);
      dX->ResizeLike(X);
      CUDNN_ENFORCE(cudnnConvolutionBackwardData(
          state->cudnn_handle(),
          cudnnTypeWrapper<T_W>::kOne(),
          filter_desc_,
          filter.template data<T_W>(),
          top_desc_,
          dY.template data<T_DY>(),
          bwd_data_conv_desc_,
          bwd_data_algo_,
          state->workspace().get(cudnn_ws_nbytes_),
          cudnn_ws_nbytes_,
          cudnnTypeWrapper<T_DX>::kZero(),
          bottom_desc_,
          dX->template mutable_data<T_DX>()));
    }
  });
#else
  for (int i = 0; i < group_; ++i) {
    cudnn_wrapper_.with_cudnn_state(cudnn_state_, [&](CuDNNState* state) {
      CUDNN_ENFORCE(cudnnConvolutionBackwardFilter(
          state->cudnn_handle(),
          cudnnTypeWrapper<T_X>::kOne(),
          bottom_desc_,
          X.template data<T_X>() + i * group_offset_X,
          top_desc_,
          dY.template data<T_DY>() + i * group_offset_Y,
          bwd_filter_conv_desc_,
          bwd_filter_algo_,
          state->workspace().get(cudnn_ws_nbytes_),
          cudnn_ws_nbytes_,
          cudnnTypeWrapper<T_DW>::kZero(),
          filter_desc_,
          dfilter->template mutable_data<T_DW>() + i * group_offset_filter));
      if (OutputSize() == 3 || (no_bias_ && (OutputSize() == 2))) {
        // Compute the gradient w.r.t. the input.
        auto* dX = Output(no_bias_ ? BIAS_OR_INPUT_GRAD : INPUT_GRAD);
        dX->ResizeLike(X);
        CUDNN_ENFORCE(cudnnConvolutionBackwardData(
            state->cudnn_handle(),
            cudnnTypeWrapper<T_W>::kOne(),
            filter_desc_,
            filter.template data<T_W>() + i * group_offset_filter,
            top_desc_,
            dY.template data<T_DY>() + i * group_offset_Y,
            bwd_data_conv_desc_,
            bwd_data_algo_,
            state->workspace().get(cudnn_ws_nbytes_),
            cudnn_ws_nbytes_,
            cudnnTypeWrapper<T_DX>::kZero(),
            bottom_desc_,
            dX->template mutable_data<T_DX>() + i * group_offset_X));
      }
    });
  }
#endif
  return true;
}

// TODO(Yangqing): a lot of the function contents are very similar. Consider
// consolidating them.
bool CudnnConvGradientOp::RunOnDevice() {
  if (Input(0).IsType<float>()) {
    return DoRunWithType<
        float, //  X
        float, // dY
        float, //  W
        float, //  b
        float, // dX
        float, // dW
        float>(); // db
  } else if (Input(0).IsType<at::Half>()) {
    return DoRunWithType<
        at::Half, //  X
        at::Half, // dY
        at::Half, //  W
        at::Half, //  b
        at::Half, // dX
        at::Half, // dW
        at::Half>(); // db
  } else {
    LOG(FATAL) << "Unsupported input types";
  }
  return true;
}

REGISTER_CUDNN_OPERATOR(Conv, CudnnConvOp);
REGISTER_CUDNN_OPERATOR(ConvGradient, CudnnConvGradientOp);

REGISTER_CUDNN_OPERATOR(Conv1D, CudnnConvOp);
REGISTER_CUDNN_OPERATOR(Conv1DGradient, CudnnConvGradientOp);

REGISTER_CUDNN_OPERATOR(Conv2D, CudnnConvOp);
REGISTER_CUDNN_OPERATOR(Conv2DGradient, CudnnConvGradientOp);

REGISTER_CUDNN_OPERATOR(Conv3D, CudnnConvOp);
REGISTER_CUDNN_OPERATOR(Conv3DGradient, CudnnConvGradientOp);

} // namespace caffe2<|MERGE_RESOLUTION|>--- conflicted
+++ resolved
@@ -585,13 +585,8 @@
           X.ndim(), bottom_desc_, N, C, H, W, D);
     }
     if (filter_changed) {
-<<<<<<< HEAD
-      cudnn_filter_dims_ = filter.dims().vec();
+      cudnn_filter_dims_ = filter.sizes().vec();
       if (kernel_.size() == 1 || kernel_.size() == 2) {
-=======
-      cudnn_filter_dims_ = filter.sizes().vec();
-      if (kernel_.size() == 2) {
->>>>>>> 6995b84d
 #if CUDNN_VERSION_MIN(7, 0, 0)
         const int MM = M;
 #else
@@ -946,13 +941,8 @@
           X.ndim(), bottom_desc_, N, C, H, W, D);
     }
     if (filter_changed) {
-<<<<<<< HEAD
-      cudnn_filter_dims_ = filter.dims().vec();
+      cudnn_filter_dims_ = filter.sizes().vec();
       if (kernel_.size() == 1 || kernel_.size() == 2) {
-=======
-      cudnn_filter_dims_ = filter.sizes().vec();
-      if (kernel_.size() == 2) {
->>>>>>> 6995b84d
 #if CUDNN_VERSION_MIN(7, 0, 0)
         const int MM = M;
 #else
