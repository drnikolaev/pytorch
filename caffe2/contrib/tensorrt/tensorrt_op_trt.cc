--- conflicted
+++ resolved
@@ -15,11 +15,7 @@
 // Otherwise, return the product of CHW dimensions
 int64_t CheckDims(
     const nvinfer1::Dims& nv_dims,
-<<<<<<< HEAD
-    const at::ArrayRef<int64_t>& c2_dims) {
-=======
     at::ArrayRef<int64_t> c2_dims) {
->>>>>>> 24c26bd5
   if (nv_dims.nbDims + 1 != c2_dims.size()) {
     CAFFE_THROW(
         "Mismatched dimensions between TRT input (",
