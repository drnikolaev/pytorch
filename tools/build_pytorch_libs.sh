--- conflicted
+++ resolved
@@ -163,80 +163,6 @@
 
 echo "Building in $BUILD_TYPE mode"
 
-<<<<<<< HEAD
-# Used to build an individual library
-function build() {
-  if [[ -z "$CMAKE_ARGS" ]]; then
-    CMAKE_ARGS=()
-  fi
-  # We create a build directory for the library, which will
-  # contain the cmake output
-  mkdir -p build/$1
-  pushd build/$1
-  BUILD_C_FLAGS=''
-  case $1 in
-      THCS | THCUNN ) BUILD_C_FLAGS=$C_FLAGS;;
-      *) BUILD_C_FLAGS=$C_FLAGS" -fexceptions";;
-  esac
-  if [[ $RERUN_CMAKE -eq 1 ]] || [ ! -f CMakeCache.txt ]; then
-      # TODO: The *_LIBRARIES cmake variables should eventually be
-      # deprecated because we are using .cmake files to handle finding
-      # installed libraries instead
-      ${CMAKE_COMMAND} ../../$1 -DCMAKE_MODULE_PATH="$BASE_DIR/cmake/Modules_CUDA_fix" \
-		       ${CMAKE_GENERATOR} \
-		       -DTorch_FOUND="1" \
-		       -DCMAKE_INSTALL_PREFIX="$INSTALL_DIR" \
-		       -DCMAKE_C_FLAGS="$BUILD_C_FLAGS $USER_CFLAGS" \
-		       -DCMAKE_CXX_FLAGS="$BUILD_C_FLAGS $CPP_FLAGS $USER_CFLAGS" \
-		       -DCMAKE_EXE_LINKER_FLAGS="$LDFLAGS $USER_LDFLAGS" \
-		       -DCMAKE_SHARED_LINKER_FLAGS="$LDFLAGS $USER_LDFLAGS" \
-		       -DCMAKE_INSTALL_LIBDIR="$INSTALL_DIR/lib" \
-		       -DCUDA_NVCC_FLAGS="$CUDA_NVCC_FLAGS" \
-		       -DCUDA_DEVICE_DEBUG=$CUDA_DEVICE_DEBUG \
-		       -DCMAKE_PREFIX_PATH="$INSTALL_DIR" \
-		       -Dcwrap_files="$CWRAP_FILES" \
-		       -DTH_INCLUDE_PATH="$INSTALL_DIR/include" \
-		       -DTH_LIB_PATH="$INSTALL_DIR/lib" \
-		       -DTH_LIBRARIES="$INSTALL_DIR/lib/libTH$LD_POSTFIX" \
-		       -DC10_LIBRARIES="$INSTALL_DIR/lib/libc10$LD_POSTFIX" \
-		       -DCAFFE2_LIBRARIES="$INSTALL_DIR/lib/libcaffe2$LD_POSTFIX" \
-		       -DCAFFE2_STATIC_LINK_CUDA=$CAFFE2_STATIC_LINK_CUDA \
-		       -DTHNN_LIBRARIES="$INSTALL_DIR/lib/libTHNN$LD_POSTFIX" \
-		       -DTHCUNN_LIBRARIES="$INSTALL_DIR/lib/libTHCUNN$LD_POSTFIX" \
-		       -DTHS_LIBRARIES="$INSTALL_DIR/lib/libTHS$LD_POSTFIX" \
-		       -DTHC_LIBRARIES="$INSTALL_DIR/lib/libTHC$LD_POSTFIX" \
-		       -DTHCS_LIBRARIES="$INSTALL_DIR/lib/libTHCS$LD_POSTFIX" \
-		       -DTH_SO_VERSION=1 \
-		       -DTHC_SO_VERSION=1 \
-		       -DTHNN_SO_VERSION=1 \
-		       -DTHCUNN_SO_VERSION=1 \
-		       -DUSE_CUDA=$USE_CUDA \
-		       -DUSE_TENSORRT=$USE_TENSORRT \
-		       -DBUILD_EXAMPLES=OFF \
-		       -DBUILD_TEST=$BUILD_TEST \
-		       -DNO_NNPACK=$((1-$USE_NNPACK)) \
-		       -DNCCL_EXTERNAL=1 \
-		       -DCMAKE_DEBUG_POSTFIX="" \
-		       -DCMAKE_BUILD_TYPE=$BUILD_TYPE \
-		       ${@:2} \
-		       ${CMAKE_ARGS[@]}
-  fi
-  ${CMAKE_INSTALL} -j"$MAX_JOBS"
-  popd
-
-  # Fix rpaths of shared libraries
-  if [[ $(uname) == 'Darwin' ]]; then
-    pushd "$INSTALL_DIR/lib"
-    for lib in *.dylib; do
-      echo "Updating install_name for $lib"
-      install_name_tool -id @rpath/$lib $lib
-    done
-    popd
-  fi
-}
-
-=======
->>>>>>> 9d9e5f8d
 function path_remove {
   # Delete path by parts so we can never accidentally remove sub paths
   PATH=${PATH//":$1:"/":"} # delete any instances in the middle
