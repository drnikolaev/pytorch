import torch
import torch.jit
import torch.onnx

import onnx
import onnx.helper

import numpy as np

import difflib
import contextlib
import io


def colonize(msg, sep=": "):
    if not msg:
        return ""
    else:
        return msg + sep


class Errors(object):
    """
    An error-collecting object which supports error recovery.

    It is intended to be used like a context manager:

    >>> with Errors("Top-level error message") as errs:
    >>>     ...
    """

    def __init__(self, msg, rtol=1e-3, atol=1e-5):
        self.msg = msg
        self.errors = []
        self.context = []
        self.rtol = rtol
        self.atol = atol

        # Allocated upon instance creation so that multiple Errors
        # can be used
        class ShortCircuit(Exception):
            pass
        self.exc_class = ShortCircuit

    def requireAlmostEqual(self, x, y, msg=None):
        """
        Test that x and y are nearly equal (equal within self.rtol
        precision); aborts execution if they are not.
        """
        self.almostEqualAndThen(x, y, msg, self.failWith)

    def checkAlmostEqual(self, x, y, msg=None):
        """
        Test that x and y are nearly equal (equal within self.rtol
        precision), but continue execution even if they are not equal.

        To prevent error cascades, you should remember to call 'failIfErrs'
        at some later point in time.
        """
        self.almostEqualAndThen(x, y, msg, self.addErr)

    def almostEqualAndThen(self, x, y, msg, k):
        """
        Helper for implementing 'requireAlmostEqual' and 'checkAlmostEqual'.
        Upon failure, invokes continuation 'k' with the error message.

        At the moment, only tests on 'numpy.ndarray' are supported.
        """
        if isinstance(x, np.ndarray) and isinstance(y, np.ndarray):
            try:
                np.testing.assert_allclose(x, y, rtol=self.rtol, atol=self.atol,
                                           equal_nan=True, verbose=True)
            except AssertionError as e:
                raise
                k("{}{}".format(colonize(msg), str(e).lstrip()))
        else:
            raise RuntimeError("Unsupported almost equal test")

    def requireEqual(self, x, y, msg=None):
        """
        Test that x and y are equal; aborts execution if they are not.
        """
        self.equalAndThen(x, y, msg, self.failWith)

    def checkEqual(self, x, y, msg=None):
        """
        Test that x and y are equal, but continue execution even if they are not equal.

        To prevent error cascades, you should remember to call 'failIfErrs'
        at some later point in time.
        """
        self.equalAndThen(x, y, msg, self.addErr)

    # Bit-for-bit accuracy test
    def equalAndThen(self, x, y, msg, k):
        """
        Helper for implementing 'requireEqual' and 'checkEqual'.  Upon failure,
        invokes continuation 'k' with the error message.
        """
        if isinstance(x, onnx.TensorProto) and isinstance(y, onnx.TensorProto):
            self.equalAndThen(x.name, y.name, msg, k)
            # Use numpy for the comparison
            t1 = onnx.numpy_helper.to_array(x)
            t2 = onnx.numpy_helper.to_array(y)
            new_msg = "{}In embedded parameter '{}'".format(colonize(msg), x.name)
            self.equalAndThen(t1, t2, new_msg, k)
        elif isinstance(x, np.ndarray) and isinstance(y, np.ndarray):
            try:
                np.testing.assert_equal(x, y)
            except AssertionError as e:
                raise
                k("{}{}".format(colonize(msg, ": "), str(e).lstrip()))
        else:
            if x != y:
                # TODO: Better algorithm for lists
                sx = str(x)
                sy = str(y)
                if len(sx) > 40 or len(sy) > 40 or '\n' in sx or '\n' in sy:
                    # long form
                    l = "=" * 50
                    k("\n{}The value\n{}\n{}\n{}\n\ndoes not equal\n\n{}\n{}\n{}"
                        .format(colonize(msg, ":\n"), l, sx, l, l, sy, l))
                else:
                    k("{}{} != {}".format(colonize(msg), sx, sy))

    def requireMultiLineEqual(self, x, y, msg=None):
        """
        Test that long, multi-line strings x and y are equal;
        aborts execution if they are not.
        """
        self.multiLineEqualAndThen(x, y, msg, self.failWith)

    def multiLineEqualAndThen(self, x, y, msg, k):
        """
        Helper for implementing 'requireMultiLineEqual'.  Upon failure,
        invokes continuation 'k' with the error message.
        """
        if msg is None:
            msg = "Strings are not equal"
        if x != y:
            diff = difflib.ndiff(x.splitlines(True), y.splitlines(True))
            k("{}{}".format(colonize(msg, ":\n\n"), "".join(diff)))

    def addErr(self, msg):
        """
        Add an error to the error context, but continue executing.
        """
        # TODO: instead of immediately concatenating the context in the msg,
        # attach it as metadata and make a decision how to format it later.
        msg_w_ctx = msg
        for c in reversed(self.context):
            msg += "\n\n  * " + "\n    ".join(c.splitlines())
        self.errors.append(msg)

    def fail(self):
        """
        Immediately fail and short-circuit to the next recovery context.

        NB: It is an error to 'fail' without having added any errors to
        the error context.
        """
        raise self.exc_class()

    def failWith(self, msg):
        """
        Add an error to the error context, and then short-circuit.
        """
        self.addErr(msg)
        self.fail()

    def failIfErrs(self):
        """
        If there are any errors in the error context, short-circuit.

        This is used to prevent error cascades.
        """
        if self.errors:
            self.fail()

    def recover(self):
        """
        Returns a context manager which can be used to recover in case of
        an error.  Example usage:

        >>> with errs.recover():
        >>>     ...
        """
        parent_self = self

        class Recover(object):
            def __enter__(self):
                pass

            def __exit__(self, exc_type, exc_value, traceback):
                if exc_type == parent_self.exc_class:
                    return True
        return Recover()

    def addErrCtxt(self, msg):
        """
        Returns a context manager which encloses a fragment of code with
        an extra contextual message, e.g., where an error occurred, or a hint
        applicable to all errors in the area.  Example usage:

        >>> with errs.addErrCtx("Some text"):
        >>>     ...
        """
        parent_self = self

        class AddContext(object):
            def __enter__(self):
                parent_self.context.append(msg)

            def __exit__(self, exc_type, exc_value, traceback):
                parent_self.context.pop()
        return AddContext()

    def __enter__(self):
        return self

    def __exit__(self, exc_type, exc_value, traceback):
        if self.errors:
            errors_msg = "\n\n".join(map(lambda x: "ERROR: " + x, self.errors))
            final_msg = "{}\n{}\n{}".format(self.msg, '-' * 70, errors_msg)
            raise AssertionError(final_msg)
        if exc_type == self.exc_class:
            raise RuntimeError("ShortCircuit was raised, but no errors were recorded")


@contextlib.contextmanager
def set_training(model, mode):
    """
    A context manager to temporarily set the training mode of 'model'
    to 'mode', resetting it when we exit the with-block.
    """
    old_mode = model.training
    if old_mode != mode:
        model.train(mode)
    try:
        yield
    finally:
        if old_mode != mode:
            model.train(old_mode)


<<<<<<< HEAD
def verify(model, args, backend, verbose=True, training=False, rtol=1e-3, atol=1e-7,
           test_args=2, do_constant_folding=False):
=======
def verify(model, args, backend, verbose=False, training=False, rtol=1e-3, atol=1e-7,
           test_args=2, do_constant_folding=False, example_outputs=None):
>>>>>>> 4e3e4d7f
    """
    Export a model into ONNX, import it into a specified ONNX backend, and then
    on a few random inputs verify that PyTorch and the backend produced the same
    results.  Requires onnx to be installed.

    This function may spuriously fail: some operators are implemented with
    different numerical precision in an ONNX backend, in which case an unstable
    network (e.g., Inception) may blow up these numerical instabilities.  This
    situation is less likely to happen if your model has been trained.  However,
    if this is not the case, you may have found a bug!  Please report it to the
    PyTorch developers.  You can also debug the issue yourself by removing
    suffixes of operators from your model until verification passes.

    For reproducibility, we recommend explicitly setting PyTorch's seed before
    invoking this function.

    Arguments:
        model (torch.nn.Module): the model to be exported and verified
        args (tuple of arguments): the inputs to
            the model, e.g., such that ``model(*args)`` is a valid
            invocation of the model.  Any non-Variable arguments will
            be hard-coded into the exported model; any Variable arguments
            will become inputs of the exported model, in the order they
            occur in args.  If args is a Variable, this is equivalent
            to having called it with a 1-ary tuple of that Variable.
            (Note: passing keyword arguments to the model is not currently
            supported.  Give us a shout if you need it.)
        backend (onnx.backend module): ONNX backend to verify with
        verbose (bool, default False): if specified, we will print out a debug
            description of the trace being exported.
        training (bool, default False): export the model in training mode.  At
            the moment, ONNX is oriented towards exporting models for inference
            only, so you will generally not need to set this to True.
        rtol (float, default 1e-3): relative precision required
        test_args (int or iterable of args, default 2):
            either an integer specifying the number
            of random arguments to generate, or an iterable producing arguments
            to test under.
    """
    def _nested_map(condition, fn, condition_msg=None):
        def _map(obj):
            if condition(obj):
                return fn(obj)
            elif obj is None:
                return None
            elif isinstance(obj, (list, tuple)):
                return type(obj)(_map(x) for x in obj)
            else:
                raise ValueError("Auto nesting doesn't know how to process "
                                 "an input object of type " + torch.typename(obj) +
                                 (". Accepted types: " + condition_msg +
                                  ", or lists/tuples of them"
                                  if condition_msg else ""))

        return _map

    def _iter_filter(condition, allow_unknown=False, condition_msg=None):
        def _iter(obj):
            if condition(obj):
                yield obj
            elif obj is None:
                return
            elif isinstance(obj, (list, tuple)):
                for o in obj:
                    for var in _iter(o):
                        yield var
            elif allow_unknown:
                yield obj
            else:
                raise ValueError("Auto nesting doesn't know how to process "
                                 "an input object of type " + torch.typename(obj) +
                                 (". Accepted types: " + condition_msg +
                                  ", or lists/tuples of them"
                                  if condition_msg else ""))

        return _iter

    def is_tensor(o):
        return isinstance(o, torch.Tensor)

    _iter_tensors = _iter_filter(is_tensor, condition_msg="Tensors")

    def randomize_arg(arg):
        new_data = arg.data.clone()
        # For now, don't try randomizing non-float tensors; these
        # are likely to be things like indices, where just randomly
        # spattering some longs is unlikely to work.  One way we could
        # make this work is to apply a random permutation or something.
        if arg.is_floating_point():
            new_data.uniform_()
        return torch.autograd.Variable(new_data, requires_grad=arg.requires_grad)

    randomize_args = _nested_map(is_tensor, randomize_arg)

    def backend_args(args):
        # TODO: onnx should accept iterables
        return tuple(v.data.cpu().numpy() for v in _iter_tensors(args))

    def load_bytes(b):
        b.seek(0)
        x = onnx.load(b)
        # doc_string has stack traces - let's remove them to make comparison
        # sane
        onnx.helper.strip_doc_string(x)
        return x

    # Special case for common case of passing a single Tensor
    if isinstance(args, torch.Tensor):
        args = (args,)

    with set_training(model, training):
        proto_bytes = io.BytesIO()
        torch_out = torch.onnx._export(model, args, proto_bytes, verbose=verbose,
                                       do_constant_folding=do_constant_folding, example_outputs=example_outputs)
        if isinstance(model, torch.jit.ScriptModule):
            torch_out = model(*args)
        proto = load_bytes(proto_bytes)
        prepared = backend.prepare(proto)

        def run(args):
            alt_proto_bytes = io.BytesIO()
            torch_out = torch.onnx._export(model, args, alt_proto_bytes, verbose=verbose,
                                           do_constant_folding=do_constant_folding, example_outputs=example_outputs)
            if isinstance(model, torch.jit.ScriptModule):
                torch_out = model(*args)
            alt_proto = load_bytes(alt_proto_bytes)
            if proto.SerializeToString() != alt_proto.SerializeToString():
                # OK, let's try to figure out what happened.
                msg = "When I exported your model with different inputs, the result was different."
                if not verbose:
                    msg += "\n(To get more information, run torch.onnx.verify(..., verbose=True))"
                with Errors(msg, rtol=rtol, atol=atol) as errs:
                    # First, check if we have the same number of parameters, and
                    # that they're the same order.  If they don't, something has *really* gone wrong.
                    initializer_order_hint = ("This is really strange! The second time I exported your model,\n"
                                              "it had a different set of parameters.  Are you assigning Parameters\n"
                                              "in the forward() of your model definition?")
                    with errs.addErrCtxt(initializer_order_hint):
                        errs.requireEqual(list(map(lambda x: x.name, proto.graph.initializer)),
                                          list(map(lambda x: x.name, alt_proto.graph.initializer)),
                                          msg="Parameters list differs")

                    # Now check if the embedded parameters are actually the same
                    initializer_hint = ("A difference in embedded parameters usually means that\n"
                                        "your model is updating parameters/buffers even in inference\n"
                                        "mode.  Look for a buggy nn.Module which isn't respecting train().\n")
                    with errs.recover(), errs.addErrCtxt(initializer_hint):
                        for x, y in zip(proto.graph.initializer, alt_proto.graph.initializer):
                            errs.checkEqual(x, y)

                    # Next, check if the model structure lines up.
                    structure_hint = ("A difference in model structure usually means that\n"
                                      "your model has dynamic control flow.  These models are not\n"
                                      "currently supported by the exporter.")
                    with errs.recover(), errs.addErrCtxt(structure_hint):
                        # Delete initializers since we already tested them
                        stripped_proto = onnx.ModelProto()
                        stripped_proto.CopyFrom(proto)
                        del stripped_proto.graph.initializer[:]

                        stripped_alt_proto = onnx.ModelProto()
                        stripped_alt_proto.CopyFrom(alt_proto)
                        del stripped_alt_proto.graph.initializer[:]

                        # Compare the printable graph representations first
                        errs.requireMultiLineEqual(onnx.helper.printable_graph(stripped_proto.graph),
                                                   onnx.helper.printable_graph(stripped_alt_proto.graph))

                        # Compare the actual protobuf text formats now (not
                        # very user-friendly!)
                        errs.requireMultiLineEqual(str(stripped_proto), str(stripped_alt_proto))

                        # One last ditch effort, using built-in equality on
                        # protobufs
                        errs.requireEqual(stripped_proto, stripped_alt_proto)

                    errs.failIfErrs()

                    # At this point, we should have figured out why the binary
                    # protobufs differed, and short-circuited out of this code
                    # with a helpful error message.  But what if we didn't?
                    # We better still try to give a good error message in this
                    # case.  We EXPECT these requires to fail.  If they don't,
                    # that is a bug in verify
                    errs.requireEqual(proto, alt_proto)
                    errs.requireEqual(proto_bytes.getvalue(), alt_proto_bytes.getvalue())
                    assert False

            # TODO: test that the traced model also returns the same thing...
            run_helper(torch_out, args)

        # Factored out so we can avoid one run of the model
        def run_helper(torch_out, args):
            backend_out = prepared.run(backend_args(args))
            if isinstance(torch_out, torch.Tensor):
                torch_out = (torch_out,)
            torch_out, _ = torch._C._jit_flatten(torch_out)
            # NB: onnx backend NEVER returns bare numpy array
            msg = "ONNX backend returned different results from PyTorch"
            result_hint = ("If you are not using trained parameters, a difference in results\n"
                           "could mean that your network is numerically unstable.  Otherwise\n"
                           "it indicates a bug in PyTorch/ONNX; please file a bug report.")
            with Errors(msg, rtol=rtol, atol=atol) as errs, errs.addErrCtxt(result_hint):
                for i, (x, y) in enumerate(zip(torch_out, backend_out)):
                    errs.checkAlmostEqual(x.data.cpu().numpy(), y, "In output {}".format(i))

        run_helper(torch_out, args)

        if isinstance(test_args, int):
            for i in range(test_args):
                run(randomize_args(args))
        else:
            for test_arg in test_args:
                run(test_arg)<|MERGE_RESOLUTION|>--- conflicted
+++ resolved
@@ -243,13 +243,8 @@
             model.train(old_mode)
 
 
-<<<<<<< HEAD
 def verify(model, args, backend, verbose=True, training=False, rtol=1e-3, atol=1e-7,
-           test_args=2, do_constant_folding=False):
-=======
-def verify(model, args, backend, verbose=False, training=False, rtol=1e-3, atol=1e-7,
            test_args=2, do_constant_folding=False, example_outputs=None):
->>>>>>> 4e3e4d7f
     """
     Export a model into ONNX, import it into a specified ONNX backend, and then
     on a few random inputs verify that PyTorch and the backend produced the same
