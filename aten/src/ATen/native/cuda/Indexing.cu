--- conflicted
+++ resolved
@@ -601,22 +601,12 @@
   //  Tensor indices;
   //  std::tie(self_, indices) = flattenToFront(self, indices__, dims, sizes);
 
-<<<<<<< HEAD
-      std::cerr << "index" << std::endl;
-      print(std::cerr, index, 120);
-      std::cerr << index.sizes() << std::endl << std::endl;
-
-      std::cerr << "values" << std::endl;
-      print(std::cerr, values, 120);
-      std::cerr << values.sizes() << std::endl << std::endl;
-=======
   std::cerr << "index  --->>" << std::endl;
   print(std::cerr, index, 120);
   std::cerr << index.sizes() << std::endl << std::endl;
   std::cerr << "values  --->>" << std::endl;
   print(std::cerr, values, 120);
   std::cerr << values.sizes() << std::endl << std::endl;
->>>>>>> b2565dbd
 
   auto num_index = index.numel();
   auto grad = values.contiguous().view({num_index, values.size(-1)});
